<template>
    <div id="q-app" :class="[{'html--funky':settings !== null && settings.funkyModeEnabled}]">

        <router-view @error="showError" v-if="visible"/>

        <div id='errorModal' :class="['modal', {'is-active':(errorMessage !== '')}]">
            <div class="modal-background" @click="closeErrorModal()"></div>
            <div class='modal-content'>
                <div class='notification is-danger'>
                    <h3 class='title'>Error</h3>
                    <h5 class="title is-5">{{errorMessage}}</h5>
                    <p>{{errorStack}}</p>
                    <div v-if="errorSolution !== ''">
                        <br/>
                        <h5 class="title is-5">Suggestion</h5>
                        <p>{{errorSolution}}</p>
                    </div>
                </div>
            </div>
            <button class="modal-close is-large" aria-label="close" @click="closeErrorModal()"></button>
        </div>

    </div>
</template>

<script lang="ts">
    import Vue from 'vue';
    import Component from 'vue-class-component';
    import 'bulma-steps/dist/js/bulma-steps.min.js';
    import R2Error from './model/errors/R2Error';
    import ManagerSettings from './r2mm/manager/ManagerSettings';
    import ProfileProvider from './providers/ror2/model_implementation/ProfileProvider';
    import ProfileImpl from './r2mm/model_implementation/ProfileImpl';
    import LogOutput from './r2mm/data/LogOutput';
    import LogOutputProvider from './providers/ror2/data/LogOutputProvider';
    import ThunderstoreDownloaderProvider from './providers/ror2/downloading/ThunderstoreDownloaderProvider';
    import BetterThunderstoreDownloader from './r2mm/downloading/BetterThunderstoreDownloader';
    import { ipcRenderer } from "electron";
    import PathResolver from './r2mm/manager/PathResolver';
    import path from "path";
    import ThemeManager from './r2mm/manager/ThemeManager';
    import LoggerProvider, {LogSeverity} from './providers/ror2/logging/LoggerProvider';
    import ManagerInformation from './_managerinf/ManagerInformation';
    import LocalModInstallerProvider from './providers/ror2/installing/LocalModInstallerProvider';
    import LocalModInstaller from './r2mm/installing/LocalModInstaller';
    import ProfileInstallerProvider from './providers/ror2/installing/ProfileInstallerProvider';
    import ProfileInstaller from './r2mm/installing/ProfileInstaller';
    import { Logger } from './r2mm/logging/Logger';
    import FileUtils from './utils/FileUtils';
    import LinkProvider from './providers/components/LinkProvider';
    import LinkImpl from './r2mm/component_override/LinkImpl';
    import FsProvider from './providers/generic/file/FsProvider';
    import NodeFs from './providers/generic/file/NodeFs';
    import InteractionProvider from './providers/ror2/system/InteractionProvider';
    import InteractionProviderImpl from './r2mm/system/InteractionProviderImpl';
    import ZipProvider from './providers/generic/zip/ZipProvider';
    import AdmZipProvider from './providers/generic/zip/AdmZipProvider';
    import ManagerSettingsMigration from './r2mm/manager/ManagerSettingsMigration';
    import GameRunnerProvider from './providers/generic/game/GameRunnerProvider';
    import WindowsGameRunnerProvider from './providers/generic/game/win32/GameRunnerProviderImpl';
    import LinuxGameRunnerProvider from './providers/generic/game/linux/GameRunnerProviderImpl';
    import BindLoaderImpl from './providers/components/loaders/bind_impls/BindLoaderImpl';
    import WindowsGameDirectoryResolver from './r2mm/manager/win32/GameDirectoryResolver';
    import LinuxGameDirectoryResolver from './r2mm/manager/linux/GameDirectoryResolver';
    import GameDirectoryResolverProvider from './providers/ror2/game/GameDirectoryResolverProvider';
    import GameManager from './model/game/GameManager';
    import ThunderstorePackages from './r2mm/data/ThunderstorePackages';
    import ProfileModList from './r2mm/mods/ProfileModList';
    import Profile from './model/Profile';
<<<<<<< HEAD
=======
    import ManifestV2 from './model/ManifestV2';
>>>>>>> 70613cb8

    @Component
    export default class App extends Vue {

        private errorMessage: string = '';
        private errorStack: string = '';
        private errorSolution: string = '';
        private settings: ManagerSettings | null = null;

        private visible: boolean = false;

        showError(error: R2Error) {
            this.errorMessage = error.name;
            this.errorStack = error.message;
            this.errorSolution = error.solution;
        }

        closeErrorModal() {
            this.errorMessage = '';
            this.errorStack = '';
            this.errorSolution = '';
        }

        async created() {

            // Use as default game for settings load.
            const riskOfRain2Game = GameManager.gameList.find(value => value.displayName === "Risk of Rain 2")!;
            GameManager.activeGame = riskOfRain2Game;

            this.hookModListRefresh();

            const settings = await ManagerSettings.getSingleton(riskOfRain2Game);
            this.settings = settings;

            ipcRenderer.once('receive-appData-directory', async (_sender: any, appData: string) => {

                await settings.load();
                PathResolver.APPDATA_DIR = path.join(appData, 'r2modmanPlus-local');
                // Legacy path. Needed for migration.
                PathResolver.CONFIG_DIR = path.join(PathResolver.APPDATA_DIR, "config");

                if (ManagerSettings.NEEDS_MIGRATION) {
                    await ManagerSettingsMigration.migrate();
                }

                PathResolver.ROOT = settings.getContext().global.dataDirectory || PathResolver.APPDATA_DIR;

                await FileUtils.ensureDirectory(PathResolver.APPDATA_DIR);
                await ThemeManager.apply();
                ipcRenderer.once('receive-is-portable', async (_sender: any, isPortable: boolean) => {
                    ManagerInformation.IS_PORTABLE = isPortable;
                    // TODO: Re-enable folder migration
                    // this.loadingText = 'Migrating mods (this may take a while)';
                    // setTimeout(() => {
                    //     FolderMigration.checkAndMigrate()
                    //         .then(this.checkForUpdates);
                    // }, 100);
                    LoggerProvider.instance.Log(LogSeverity.INFO, `Starting manager on version ${ManagerInformation.VERSION.toString()}`);
                    await settings.load();
                    this.visible = true;
                });
                ipcRenderer.send('get-is-portable');
            });
            ipcRenderer.send('get-appData-directory');

            this.$watch('$q.dark.isActive', () => {
                document.documentElement.classList.toggle('html--dark', this.$q.dark.isActive);
            });
        }

        beforeCreate() {

            const fs = new NodeFs();
            FsProvider.provide(() => fs);

            ProfileProvider.provide(() => new ProfileImpl());
            LogOutputProvider.provide(() => LogOutput.getSingleton());

            const betterThunderstoreDownloader = new BetterThunderstoreDownloader();
            ThunderstoreDownloaderProvider.provide(() => betterThunderstoreDownloader);

            ZipProvider.provide(() => new AdmZipProvider());
            LocalModInstallerProvider.provide(() => new LocalModInstaller());
            ProfileInstallerProvider.provide(() => new ProfileInstaller());
            LoggerProvider.provide(() => new Logger());
            LinkProvider.provide(() => new LinkImpl());
            InteractionProvider.provide(() => new InteractionProviderImpl());

            switch(process.platform){
                case "win32":
                    GameRunnerProvider.provide(() => new WindowsGameRunnerProvider());
                    GameDirectoryResolverProvider.provide(() => new WindowsGameDirectoryResolver());
                    break;
                case "linux":
                    GameRunnerProvider.provide(() => new LinuxGameRunnerProvider());
                    GameDirectoryResolverProvider.provide(() => new LinuxGameDirectoryResolver());
                    break;
            }

            BindLoaderImpl.bind();
        }

        private hookModListRefresh() {
            setInterval(() => {
                    ThunderstorePackages.update(GameManager.activeGame)
                        .then(() => {
                            this.$store.dispatch("updateThunderstoreModList", ThunderstorePackages.PACKAGES);
                            // Ignore the warning. If no profile is selected on game selection then getActiveProfile will return undefined.
                            if (Profile.getActiveProfile() !== undefined) {
                                ProfileModList.getModList(Profile.getActiveProfile()).then((value: ManifestV2[] | R2Error) => {
                                    if (!(value instanceof R2Error)) {
                                        this.$store.dispatch("updateModList", value);
                                    }
                                });
                            }
                        });
                }, 5 * 60 * 1000);
        }

    }
</script><|MERGE_RESOLUTION|>--- conflicted
+++ resolved
@@ -67,10 +67,7 @@
     import ThunderstorePackages from './r2mm/data/ThunderstorePackages';
     import ProfileModList from './r2mm/mods/ProfileModList';
     import Profile from './model/Profile';
-<<<<<<< HEAD
-=======
     import ManifestV2 from './model/ManifestV2';
->>>>>>> 70613cb8
 
     @Component
     export default class App extends Vue {
