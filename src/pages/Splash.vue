<template>
  <div>
    <hero :title=heroTitle :subtitle='loadingText' :heroType=heroType />
    <div class='notification is-warning'>
        <p>Game updates may break mods. If a new update has been released, please be patient.</p>
    </div>
    <progress-bar
            :max='requests.length * 100'
            :value='reduceRequests().getProgress() > 0 ? reduceRequests().getProgress() : undefined'
            :className='[reduceRequests().getProgress() > 0 ? "is-info" : ""]' />
    <div class='columns'>
      <div class='column is-one-quarter'>
        <aside class='menu'>
          <p class='menu-label'>Help</p>
          <ul class='menu-list'>
            <li><a @click="view = 'about'" :class="[view === 'about' ? 'is-active' : '']">About</a></li>
            <li><a @click="view = 'faq'" :class="[view === 'faq' ? 'is-active' : '']">FAQ</a></li>
            <li>
              <link-component :url="'https://github.com/ebkr/r2modmanPlus'" :target="'external'">
                <i class="fab fa-github fa-lg" aria-hidden="true"/>
              </link-component>
            </li>
          </ul>
        </aside>
      </div>
      <div class='column is-three-quarters'>
        <div class='container'>
          <br/>
          <nav class='level' v-if="isOffline">
            <div class='level-item'>
              <a class='button is-info' @click="continueOffline()">Continue offline</a>&nbsp;
              <a class='button' @click="retryConnection()">Try to reconnect</a>
            </div>
            <br/><br/>
          </nav>
        </div>
        <div>
          <article class='media'>
            <div class='media-content'>
              <div class='content'>
                <div class='container' v-if="view !== 'main'">
                    <i class='fas fa-long-arrow-alt-left margin-right'/>
                    <strong><a @click="view = 'main'">Go back</a></strong>
                    <br/><br/>
                </div>
                <div class='container' v-if="view === 'main'">
                  <p>
                    <span class='icon'>
                      <i class='fas fa-info-circle'/>
                    </span>
                    &nbsp;
                    <strong>Did you know?</strong>
                  </p>
                  <ul class='margin-right'>
                    <li>
                      <p>
                        You can use the "Install with Mod Manager" button on <link-component
                              :url="'https://thunderstore.io'" :target="'external'">Thunderstore</link-component>
                        with r2modman.
                      </p>
                    </li>
                    <li>
                      <p>
                        You can export the selected profile from the settings screen as either a file, or a code.
                        This makes it easy to share your mod list with friends!
                      </p>
                    </li>
                  </ul>
                  <p>
                    <span class='icon'>
                      <i class='fas fa-question-circle'/>
                    </span>
                    &nbsp;
                    <strong>Having trouble?</strong>
                  </p>
                  <p>
                    Send a screenshot of the error in the Thunderstore modding discord server. Feel free to ping me
                    if it doesn't get resolved.
                  </p>
                </div>
                <div class='container' v-else-if="view === 'about'">
                  <p>
                    <span class='icon'>
                      <i class='fas fa-address-card'/>
                    </span>
                    &nbsp;
                    <strong>About r2modman</strong>
                  </p>
                  <p>It's created by Ebkr, using Quasar.</p>
                  <p>Quasar provides the following development tools that r2modman is built upon:</p>
                  <ul>
                      <li>Electron</li>
                      <li>Node</li>
                      <li>Vue</li>
                      <li>TypeScript</li>
                  </ul>
                </div>
                <div class='container' v-else-if="view === 'faq'">
                  <p>
                    <span class='icon'>
                      <i class='fas fa-question-circle'/>
                    </span>
                    &nbsp;
                    <strong>FAQ</strong>
                  </p>
                  <ul>
                      <li>
                          <p><strong>How do I get started?</strong></p>
                          <p>
                              Head on over to the online tab, and download BepInEx and R2API.
                          </p>
                      </li>
                    <li>
                      <p><strong>Starting the game with mods</strong></p>
                      <p>
                        You have to start the game from within the manager. Starting through Steam will not work
                        without taking manual steps.
                      </p>
                    </li>
                  </ul>
                </div>
              </div>
            </div>
          </article>
        </div>
      </div>
    </div>
  </div>
</template>

<script lang='ts'>
import Vue from 'vue';
import Component from 'vue-class-component';
import { Hero, Progress, Link } from '../components/all';

import RequestItem from '../model/requests/RequestItem';
import axios from 'axios';
import * as path from 'path';
import Profile from '../model/Profile';

import ThunderstorePackages from '../r2mm/data/ThunderstorePackages';
import { ipcRenderer } from 'electron';
import GameManager from '../model/game/GameManager';
<<<<<<< HEAD
import GameDirectoryResolverProvider from 'src/providers/ror2/game/GameDirectoryResolverProvider';
import LinuxGameDirectoryResolver from 'src/r2mm/manager/linux/GameDirectoryResolver';
import FsProvider from 'src/providers/generic/file/FsProvider';
import PathResolver from 'src/r2mm/manager/PathResolver';
=======
import ApiCacheUtils from '../utils/ApiCacheUtils';
>>>>>>> eafcc7b7

@Component({
    components: {
        'hero': Hero,
        'progress-bar': Progress,
        'link-component': Link,
    }
})
export default class Splash extends Vue {
    heroTitle: string = 'Starting r2modman';
    loadingText: string = 'Initialising';
    heroType: string = 'is-info';
    view: string = 'main';
    activeGame = GameManager.activeGame;

    requests = [
        new RequestItem('UpdateCheck', 0),
        new RequestItem('ThunderstoreDownload', 0),
        new RequestItem('ExclusionsList', 0)
    ];
    isOffline: boolean = false;

    exclusionMap: Map<string, boolean> = new Map();

    // Used to produce a single, combined, RequestItem./
    private reduceRequests(): RequestItem {
        return this.requests.reduce((x, y) => x.merge(y));
    }

    // Ensure that r2modman isn't outdated.
    private checkForUpdates() {
        this.loadingText = 'Preparing';
        ipcRenderer.once('update-done', ()=>{
            this.getRequestItem('UpdateCheck').setProgress(100);
            this.getExclusions();
        });
        ipcRenderer.send('update-app');
    }

    private async getExclusions() {
        this.loadingText = 'Connecting to GitHub repository';
        axios.get(this.activeGame.exclusionsUrl, {
            onDownloadProgress: progress => {
                this.loadingText = 'Downloading exclusions'
                this.getRequestItem('ExclusionsList').setProgress((progress.loaded / progress.total) * 100);
            },
            timeout: 20000
        }).then(response => {
            this.getRequestItem('ExclusionsList').setProgress(100);
            response.data.split('\n').forEach((exclude: string) => {
                this.exclusionMap.set(exclude, true);
            });
            ThunderstorePackages.EXCLUSIONS = this.exclusionMap;
        }).finally(() => {
            this.getThunderstoreMods(0);
        })
    }

    // Provide access to a request item, as item is not stored in a map.
    private getRequestItem(name: string): RequestItem {
        return this.requests.filter(ri => ri.getName() === name)[0];
    }

    // Get the list of Thunderstore mods via /api/v1/package.
    private async getThunderstoreMods(attempt: number) {
        this.loadingText = 'Connecting to Thunderstore';
<<<<<<< HEAD
        axios.get(this.activeGame.thunderstoreUrl, {
            onDownloadProgress: progress => {
                this.loadingText = 'Getting mod list from Thunderstore'
                this.getRequestItem('ThunderstoreDownload').setProgress((progress.loaded / progress.total) * 100);
            },
            timeout: 10000
        }).then(async response => {
            // Temporary. Creates a new standard profile until Profiles section is completed
            new Profile('Default');
            ThunderstorePackages.handlePackageApiResponse(response);
            this.$store.dispatch("updateThunderstoreModList", ThunderstorePackages.PACKAGES);
            if (process.platform === 'linux') {
              if(!await (GameDirectoryResolverProvider.instance as LinuxGameDirectoryResolver).isProtonGame(this.activeGame)) {
                await this.ensureLinuxWrapperInGameFolder();
                const launchArgs = await (GameDirectoryResolverProvider.instance as LinuxGameDirectoryResolver).getLaunchArgs(this.activeGame);
                console.log(`Launch arguments for this game:`, launchArgs);
                if(typeof launchArgs === 'string' && !launchArgs.startsWith(path.join(PathResolver.MOD_ROOT, 'linux_wrapper.sh'))) {
                  this.$router.push({path: '/linux-native-game-setup'});
                  return;
                }
              }
            }
            this.$router.push({path: '/profiles'});
        }).catch((e_)=>{
            console.log(e_);
            this.isOffline = true;
            if (attempt < 5) {
                this.getThunderstoreMods(attempt + 1);
=======
        ApiCacheUtils.getLastRequest().then(resp => {
            if (resp === undefined) {
                axios.get(this.activeGame.thunderstoreUrl, {
                    onDownloadProgress: progress => {
                        this.loadingText = 'Getting mod list from Thunderstore'
                        this.getRequestItem('ThunderstoreDownload').setProgress((progress.loaded / progress.total) * 100);
                    },
                    timeout: 10000
                }).then(response => {
                    // Temporary. Creates a new standard profile until Profiles section is completed
                    new Profile('Default');
                    ThunderstorePackages.handlePackageApiResponse(response);
                    this.$store.dispatch("updateThunderstoreModList", ThunderstorePackages.PACKAGES);
                    this.$router.push({path: '/profiles'});
                }).catch((e_)=>{
                    this.isOffline = true;
                    if (attempt < 3) {
                        this.getThunderstoreMods(attempt + 1);
                    } else {
                        this.heroTitle = 'Failed to get mods from Thunderstore';
                        this.loadingText = 'You may be offline, however you may still use R2MM offline.';
                    }
                });
>>>>>>> eafcc7b7
            } else {
                ThunderstorePackages.handlePackageApiResponse({data: resp.payload});
                if (ThunderstorePackages.EXCLUSIONS.size === 0) {
                    const exclusions = new Map<string, boolean>();
                    if (resp.exclusions) {
                        resp.exclusions.forEach(exclusion => {
                            exclusions.set(exclusion, true);
                        });
                    }
                    ThunderstorePackages.EXCLUSIONS = exclusions;
                }
                this.$store.dispatch("updateThunderstoreModList", ThunderstorePackages.PACKAGES);
                ThunderstorePackages.update(this.activeGame);
                this.$router.push({path: '/profiles'});
            }
        })
    }

    retryConnection() {
        this.$router.go(0);
    }

    continueOffline() {
        ThunderstorePackages.PACKAGES = [];
        this.$router.push({path: '/profiles'});
    }

    private async ensureLinuxWrapperInGameFolder() {
      console.log(`Ensuring Linux wrapper for current game ${this.activeGame.displayName} in ${path.join(PathResolver.MOD_ROOT, 'linux_wrapper.sh')}`)
      try{
        await FsProvider.instance.stat(path.join(PathResolver.MOD_ROOT, 'linux_wrapper.sh'));
      }catch(_){
        await FsProvider.instance.copyFile(path.join(__statics, 'linux_wrapper.sh'), path.join(PathResolver.MOD_ROOT, 'linux_wrapper.sh'));
        await FsProvider.instance.chmod(path.join(PathResolver.MOD_ROOT, 'linux_wrapper.sh'), 0o755);
      }
    }

    async created() {
        this.loadingText = 'Checking for updates';
        setTimeout(this.checkForUpdates, 100);
    }
}
</script><|MERGE_RESOLUTION|>--- conflicted
+++ resolved
@@ -141,14 +141,11 @@
 import ThunderstorePackages from '../r2mm/data/ThunderstorePackages';
 import { ipcRenderer } from 'electron';
 import GameManager from '../model/game/GameManager';
-<<<<<<< HEAD
+import ApiCacheUtils from '../utils/ApiCacheUtils';
 import GameDirectoryResolverProvider from 'src/providers/ror2/game/GameDirectoryResolverProvider';
 import LinuxGameDirectoryResolver from 'src/r2mm/manager/linux/GameDirectoryResolver';
 import FsProvider from 'src/providers/generic/file/FsProvider';
 import PathResolver from 'src/r2mm/manager/PathResolver';
-=======
-import ApiCacheUtils from '../utils/ApiCacheUtils';
->>>>>>> eafcc7b7
 
 @Component({
     components: {
@@ -215,14 +212,15 @@
     // Get the list of Thunderstore mods via /api/v1/package.
     private async getThunderstoreMods(attempt: number) {
         this.loadingText = 'Connecting to Thunderstore';
-<<<<<<< HEAD
-        axios.get(this.activeGame.thunderstoreUrl, {
-            onDownloadProgress: progress => {
-                this.loadingText = 'Getting mod list from Thunderstore'
-                this.getRequestItem('ThunderstoreDownload').setProgress((progress.loaded / progress.total) * 100);
-            },
-            timeout: 10000
-        }).then(async response => {
+        ApiCacheUtils.getLastRequest().then(resp => {
+            if (resp === undefined) {
+                axios.get(this.activeGame.thunderstoreUrl, {
+                    onDownloadProgress: progress => {
+                        this.loadingText = 'Getting mod list from Thunderstore'
+                        this.getRequestItem('ThunderstoreDownload').setProgress((progress.loaded / progress.total) * 100);
+                    },
+                    timeout: 10000
+                }).then(async response => {
             // Temporary. Creates a new standard profile until Profiles section is completed
             new Profile('Default');
             ThunderstorePackages.handlePackageApiResponse(response);
@@ -241,25 +239,6 @@
             this.$router.push({path: '/profiles'});
         }).catch((e_)=>{
             console.log(e_);
-            this.isOffline = true;
-            if (attempt < 5) {
-                this.getThunderstoreMods(attempt + 1);
-=======
-        ApiCacheUtils.getLastRequest().then(resp => {
-            if (resp === undefined) {
-                axios.get(this.activeGame.thunderstoreUrl, {
-                    onDownloadProgress: progress => {
-                        this.loadingText = 'Getting mod list from Thunderstore'
-                        this.getRequestItem('ThunderstoreDownload').setProgress((progress.loaded / progress.total) * 100);
-                    },
-                    timeout: 10000
-                }).then(response => {
-                    // Temporary. Creates a new standard profile until Profiles section is completed
-                    new Profile('Default');
-                    ThunderstorePackages.handlePackageApiResponse(response);
-                    this.$store.dispatch("updateThunderstoreModList", ThunderstorePackages.PACKAGES);
-                    this.$router.push({path: '/profiles'});
-                }).catch((e_)=>{
                     this.isOffline = true;
                     if (attempt < 3) {
                         this.getThunderstoreMods(attempt + 1);
@@ -268,7 +247,6 @@
                         this.loadingText = 'You may be offline, however you may still use R2MM offline.';
                     }
                 });
->>>>>>> eafcc7b7
             } else {
                 ThunderstorePackages.handlePackageApiResponse({data: resp.payload});
                 if (ThunderstorePackages.EXCLUSIONS.size === 0) {
