<template>
	<div>
        <div class='file-drop'>
            <div :class="['modal', {'is-active':showDragAndDropModal}]">
                <div class="modal-background"></div>
                <div class='modal-content'>
                    <div class='notification is-info'>
                        <h3 class='title' id='dragText'>{{dragAndDropText}}</h3>
                    </div>
                </div>
            </div>
        </div>
		<div class='notification is-warning' v-if="portableUpdateAvailable">
			<div class='container'>
				<p>
					An update is available.
					<link-component :url="`https://github.com/ebkr/r2modmanPlus/releases/tag/${updateTagName}`"
					                :target="'external'"
					>Click here to go to the release page.
					</link-component>
				</p>
			</div>
		</div>
		<div id='steamIncorrectDir' :class="['modal', {'is-active':(showSteamIncorrectDirectoryModal !== false)}]">
			<div class="modal-background" @click="showSteamIncorrectDirectoryModal = false"></div>
			<div class='modal-content'>
				<div class='notification is-danger'>
					<h3 class='title'>Failed to set the Steam directory</h3>
					<p>The directory must contain "Steam.exe".</p>
					<p>If this error has appeared, but the directory is correct, please run as administrator.</p>
				</div>
			</div>
			<button class="modal-close is-large" aria-label="close"
			        @click="showSteamIncorrectDirectoryModal = false"></button>
		</div>
		<div id='ror2IncorrectDir' :class="['modal', {'is-active':(showRor2IncorrectDirectoryModal !== false)}]">
			<div class="modal-background" @click="showRor2IncorrectDirectoryModal = false"></div>
			<div class='modal-content'>
				<div class='notification is-danger'>
					<h3 class='title'>Failed to set the Risk of Rain 2 directory</h3>
					<p>The directory must contain "Risk of Rain 2.exe".</p>
					<p>If this error has appeared, but the directory is correct, please run as administrator.</p>
				</div>
			</div>
			<button class="modal-close is-large" aria-label="close"
			        @click="showRor2IncorrectDirectoryModal = false"></button>
		</div>
		<modal v-show="fixingPreloader" @close-modal="closePreloaderFixModal">
			<template v-slot:title>
				<p class='card-header-title'>Attempting to fix preloader issues</p>
			</template>
			<template v-slot:body>
				<div class='notification is-warning'>
					<p>You will not not be able to launch the game until Steam has verified the integrity of the
						game.
					</p>
				</div>
				<p>Steam will be started, and will attempt to verify the integrity of Risk of Rain 2.</p>
				<br/>
				<p>Please check the Steam window for validation progress. If the window has not yet appeared, please be
					patient.
				</p>
			</template>
			<template v-slot:footer>
				<button v-if="dependencyListDisplayType === 'view'" class="button is-info"
				        @click="closePreloaderFixModal()">
					I understand
				</button>
			</template>
		</modal>
        <modal v-show="showDependencyStrings" @close-modal="showDependencyStrings = false;">
            <template v-slot:title>
                <p class='card-header-title'>Dependency string list</p>
            </template>
            <template v-slot:body>
                <ul>
                    <li v-for="(key, index) in localModList" :key="`dep-str-${index}`">
                        {{key.getName()}}-{{key.getVersionNumber().toString()}}
                    </li>
                </ul>
            </template>
            <template v-slot:footer>
                <button class="button is-info"
                        @click="showDependencyStrings = false;">
                    Close
                </button>
            </template>
        </modal>
		<modal v-show="showLaunchParameterModal === true" @close-modal="() => {showLaunchParameterModal = false;}">
			<template v-slot:title>
				<p class='card-header-title'>Set custom launch parameters</p>
			</template>
			<template v-slot:body>
				<p>Some parameters are provided by default:</p>
				<br/>
				<p>Modded:
					<br/>
					<code>
						--doorstop-enable true --doorstop-target r2modman\BepInEx\core\BepInEx.Preloader.dll
					</code>
				</p>
				<br/>
				<p>Vanilla:
					<br>
					<code>
						--doorstop-enable false
					</code>
				</p>
				<br/>
				<p>
					<strong>Please note that these are called against the Steam executable. Be careful when
						entering custom launch parameters.</strong>
				</p>
				<br/>
				<input class='input' v-model='launchParametersModel' placeholder='Enter parameters'/>
			</template>
			<template v-slot:footer>
				<button class='button is-info' @click='updateLaunchParameters()'>
					Update launch parameters
				</button>
			</template>
		</modal>
		<modal v-show="exportCode !== ''" @close-modal="() => {exportCode = '';}">
			<template v-slot:title>
				<p class='card-header-title'>Profile exported</p>
			</template>
			<template v-slot:body>
				<p>Your code: <strong>{{exportCode}}</strong> has been copied to your clipboard. Just give it to a
					friend!
				</p>
			</template>
			<template v-slot:footer>
				<button v-if="dependencyListDisplayType === 'view'" class="button is-info" @click="exportCode = ''">
					Done
				</button>
			</template>
		</modal>

        <modal v-show="showCategoryFilterModal" :show-close="false">
            <template v-slot:title>
                <p class='card-header-title'>Filter mod categories</p>
            </template>
            <template v-slot:body>

                <div class="input-group">
                    <label>Categories</label>
                    <select class="select select--content-spacing" @change="addFilterCategory($event.target)">
                        <option selected disabled>
                            Select a category
                        </option>
                        <option v-for="(key, index) in availableCategories" :key="`category--${key}-${index}`">
                            {{ key }}
                        </option>
                    </select>
                </div>
                <br/>
                <div class="input-group">
                    <label>Selected categories:</label>
                    <div class="field has-addons" v-if="filterCategories.length > 0">
                        <div class="control" v-for="(key, index) in filterCategories" :key="`${key}-${index}`">
                            <span class="block margin-right">
                                <a href="#" @click="removeCategory(key)">
                                    <span class="tags has-addons">
                                        <span class="tag">{{ key }}</span>
                                        <span class="tag is-danger">
                                            <i class="fas fa-times"></i>
                                        </span>
                                    </span>
                                </a>
                            </span>
                        </div>
                    </div>
                    <div class="field has-addons" v-else>
                        <span class="tags">
                            <span class="tag">No categories selected</span>
                        </span>
                    </div>
                </div>
                <hr/>
                <div>
                    <input class="is-checkradio" id="nsfwCheckbox" type="checkbox" :class="[{'is-dark':!settings.darkTheme}, {'is-white':settings.darkTheme}]" v-model="allowNsfw">
                    <label for="nsfwCheckbox">Allow NSFW (potentially explicit) mods</label>
                </div>
                <br/>
                <div>
                    <div v-for="(key, index) in categoryFilterValues" :key="`cat-filter-${key}-${index}`">
                        <input type="radio" :id="`cat-filter-${key}-${index}`" name="categoryFilterCondition" :value=key :checked="index === 0 ? true : undefined" v-model="categoryFilterMode">
                        <label :for="`cat-filter-${key}-${index}`">&nbsp;{{ key }}</label>
                    </div>
                </div>
            </template>
            <template v-slot:footer>
                <button class="button is-info" @click="showCategoryFilterModal = false;">
                    Apply filters
                </button>
            </template>
        </modal>

        <DownloadModModal
            :show-download-modal="showUpdateAllModal"
            :update-all-mods="true"
            :thunderstore-mod="null"
            @closed-modal="showUpdateAllModal = false;"
            @error="showError($event)"
        />

		<div class='columns' id='content'>
			<div class="column is-one-quarter non-selectable">
                <NavigationMenu :view="view"
                                :help-page="helpPage"
                                @clicked-installed="view = 'installed'; helpPage = ''"
                                @clicked-online="view = 'online'; helpPage = ''"
                                @clicked-settings="view = 'settings'; helpPage = ''"
                                @clicked-help="view = 'help'; helpPage = ''"
                                @clicked-config-editor="openConfigEditor"
                                @help-clicked-tips-and-tricks="helpPage = 'tips-and-tricks'"
                                @help-clicked-game-wont-start="helpPage = 'game-wont-start'"
                                @help-clicked-mods-not-working="helpPage = 'mods-not-working'"
                                @help-clicked-like-r2="helpPage = 'like-r2'"
                                @error="showError($event)"
                />
			</div>
			<div class='column is-three-quarters'>
				<div v-show="view === 'online'">
					<div class='sticky-top sticky-top--search border-at-bottom non-selectable'>
						<div class='card is-shadowless is-square'>
							<div class='card-header-title'>
                                <div class="input-group input-group--flex margin-right">
                                    <label for="thunderstore-search-filter">Search</label>
                                    <input id="thunderstore-search-filter" v-model='thunderstoreSearchFilter' class="input" type="text" placeholder="Search for a mod"/>
                                </div>
                                <div class="input-group margin-right">
                                    <label for="thunderstore-sort">Sort</label>
                                    <select id="thunderstore-sort" class='select select--content-spacing' v-model="sortingStyleModel">
                                        <option v-for="(key) in getSortOptions()" v-bind:key="key">{{key}}</option>
                                    </select>
                                    <span>&nbsp;</span>
                                    <select class='select select--content-spacing' v-model="sortingDirectionModel"
                                            :disabled="sortingStyleModel === 'Default'">
                                        <option v-for="(key) in getSortDirections()" v-bind:key="key">{{key}}</option>
                                    </select>
                                </div>
                                <div class="input-group">
                                    <div class="input-group input-group--flex">
                                        <label for="thunderstore-category-filter">Additional filters</label>
                                        <button id="thunderstore-category-filter" class="button" @click="showCategoryFilterModal = true;">Filter categories</button>
                                    </div>
                                </div>
							</div>
						</div>
					</div>
					<OnlineModList
                        :local-mod-list="localModList"
                        :paged-mod-list="pagedThunderstoreModList"
                        @error="showError($event)"
                    />
					<div class='in-mod-list' v-if='getPaginationSize() > 1'>
						<p class='notification margin-right'>
							Use the numbers below to change page
						</p>
					</div>
					<div class='in-mod-list' v-else-if='getPaginationSize() === 0'>
						<p class='notification margin-right'>
							No mods with that name found
						</p>
					</div>
                    <br/>
					<div class='pagination'>
						<div class='smaller-font'>
							<a v-for='index in getPaginationSize()' :key='"pagination-" + index'
							   :class='["pagination-link", {"is-current": index === pageNumber}]'
							   @click='updatePageNumber(index)'>
								{{index}}
							</a>
						</div>
					</div>
				</div>
				<div v-show="view === 'installed'">
					<template>
						<div class='fixed-center text-center' v-if="localModList.length === 0">
							<div>
								<i class="fas fa-exclamation fa-5x"></i>
							</div>
							<br/>
							<h3 class='title is-4'>Looks like you don't have any mods installed</h3>
							<h4 class='subtitle is-5'>Click the Online tab on the left, or click <a
									@click="view = 'online'"
							>here</a>.
							</h4>
						</div>
						<template v-if="localModList.length > 0">
							<LocalModList
                                @error="showError($event)"
                            />
						</template>
					</template>
				</div>
				<div v-show="view === 'settings'">
					<template>
                        <settings-view v-on:setting-invoked="handleSettingsCallbacks($event)"/>
					</template>
				</div>
				<div v-show="view === 'help'">
					<template>
						<!-- tips&tricks -->
						<!-- gameWontStart -->
						<!-- modsNotWorking -->
						<!-- likeR2 -->
						<div v-if="helpPage === 'tips-and-tricks'">
							<hero title='Tips and tricks' heroType='is-info'/>
							<br/>
							<h5 class='title is-5'>Install with Mod Manager</h5>
							<p>Thunderstore has a way to install mods without having to search for them in the mod
								manager.
							</p>
							<p>Just go to the Settings tab, and associate r2modman with Thunderstore!</p>
							<br/>
							<h5 class='title is-5'>Server? No problem!</h5>
							<p>You can have multiple installs of r2modman, each one pointing to a different server, and
								of course, one for your regular modded game.
							</p>
							<br/>
							<h5 class='title is-5'>If only I could create a modpack</h5>
							<p>If only you could. Oh wait, you can.</p>
							<p>You can export your profile, and friends can later import the file and download the exact
								same mods.
							</p>
							<p>It makes joining servers easy, as well as removing the annoying clicks you'll all have to
								do.
							</p>
						</div>
						<div v-else-if="helpPage === 'game-wont-start'">
							<hero :title="'Game won\'t start'" heroType='is-info'/>
							<br/>
							<h5 class='title is-5'>If the BepInEx console appears</h5>
							<p>It's very likely due to a broken mod.</p>
							<p>Remove (or disable) all mods except for BepInEx and R2API. See if the problem still
								occurs.
							</p>
							<br/>
							<h5 class='title is-5'>If it doesn't appear</h5>
							<p>Locate your Risk of Rain 2 install directory via the Settings page.</p>
							<p>If you're unsure where to find it, navigate to Steam, right click your game, and go to
								"Manage > Browse local files"
							</p>
							<br/>
							<h5 class='title is-5'>Symlink errors?</h5>
							<p>
								Follow
								<link-component
										:url="'https://github.com/ebkr/r2modmanPlus/wiki/Error:-Failed-to-produce-a-symlink-between-profile-and-RoR2'"
										:target="'external'" class='selectable'>
									this guide
								</link-component>
								for more information.
							</p>
						</div>
						<div v-else-if="helpPage === 'mods-not-working'">
							<hero :title="'Mods aren\'t working'" heroType='is-info'/>
							<br/>
							<h5 class='title is-5'>Are all dependencies installed?</h5>
							<p>Did you uninstall a mod's dependency?</p>
							<p>Almost every mod has something it depends upon.</p>
							<p>Look for the missing dependency icon (<i class='fas fa-exclamation-circle'></i>) on the
								"Installed" tab.
							</p>
							<p>If there is a missing dependency, you'll be able to resolve it by either reinstalling the
								mod, or by clicking the "Download dependency" button.
							</p>
							<br/>
							<h5 class='title is-5'>Are all of your mods up-to-date?</h5>
							<p>Your mods may have a fix to get it working with the latest version of Risk of Rain 2.</p>
							<p>You can update mods by going to the "Installed" tab, clicking on mods with the update
								icon, and clicking the update button.
							</p>
							<p>Mods with updates have the (<i class='fas fa-cloud-upload-alt'></i>) icon.</p>
						</div>
						<div v-else-if="helpPage === 'like-r2'">
							<hero :title="'Enjoying the manager?'" :subtitle="'I hope so!'" heroType='is-danger'/>
							<br/>
							<h5 class='title is-5'>You can help support r2modman in multiple ways!</h5>
							<div class="content">
								<ul>
									<li>Leave a thumbs-up on
										<link-component url='https://thunderstore.io/package/ebkr/r2modman/'
										                :target="'external'" class='selectable'>
											r2modman's Thunderstore page
										</link-component>
										.
									</li>
									<li>Star the project on
										<link-component url='https://github.com/ebkr/r2modmanPlus/'
										                :target="'external'" class='selectable'>
											GitHub
										</link-component>
										.
									</li>
									<li>Don't forget to show your friends!</li>
								</ul>
							</div>
							<p>But most importantly, recommend new feature ideas! r2modman needs your help to be the
								best possible mod manager for Risk of Rain 2!
							</p>
						</div>
						<div v-else>
							<hero :title="'Help with r2modman'" heroType='is-info'/>
							<br/>
							<h5 class='title is-5'>How do I install mods?</h5>
							<p>Go to the "Online" tab, find a mod, and hit download. It'll also download the
								dependencies, saving you time.
							</p>
							<p>Once you've done that, start the game modded.</p>
							<br/>
							<h5 class='title is-5'>Launching the game modded using Steam</h5>
							<p>If you want to launch the game modded using Steam, you need to launch the game via
								r2modman at least once (per profile switch).
							</p>
							<p>
								Once you've done that,
								<link-component
										url='https://github.com/risk-of-thunder/R2Wiki/wiki/Running-modded-and-unmodded-game-with-shortcuts'
										:target="'external'"
										class='selectable'
								>follow this guide
								</link-component>
								,
								replacing "BepInEx\core\BepInEx.Preloader.dll" with
								"r2modman\BepInEx\core\BepInEx.Preloader.dll"
							</p>
							<br/>
							<h5 class='title is-5'>Something isn't working</h5>
							<p>If you get any issues, look at the other pages that have appeared.</p>
							<p>Failing that, mention me on the
								<link-component url='https://discord.gg/5MbXZvd' :target="'external'" class='selectable'>Thunderstore
									Discord Server!
								</link-component>
								@ Ebkr#3660
							</p>
						</div>
					</template>
				</div>
			</div>
		</div>
	</div>
</template>

<script lang='ts'>
	import Vue from 'vue';
	import Component from 'vue-class-component';
	import { Watch } from 'vue-property-decorator';
	import { ExpandableCard, Hero, Link, Modal, Progress } from '../components/all';

	import ThunderstoreMod from '../model/ThunderstoreMod';
	import ThunderstoreCombo from '../model/ThunderstoreCombo';
	import Mod from '../model/Mod';
	import ThunderstoreDownloaderProvider from '../providers/ror2/downloading/ThunderstoreDownloaderProvider';
	import ThunderstoreVersion from '../model/ThunderstoreVersion';
	import ProfileModList from '../r2mm/mods/ProfileModList';
	import ProfileInstallerProvider from '../providers/ror2/installing/ProfileInstallerProvider';
	import GameDirectoryResolver from '../r2mm/manager/GameDirectoryResolver';
	import PathResolver from '../r2mm/manager/PathResolver';
	import PreloaderFixer from '../r2mm/manager/PreloaderFixer';

	import LoggerProvider, { LogSeverity } from '../providers/ror2/logging/LoggerProvider';

	import Profile from '../model/Profile';
	import VersionNumber from '../model/VersionNumber';
	import StatusEnum from '../model/enums/StatusEnum';
	import SortingStyle from '../model/enums/SortingStyle';
	import SortingDirection from '../model/enums/SortingDirection';
	import DependencyListDisplayType from '../model/enums/DependencyListDisplayType';
	import R2Error from '../model/errors/R2Error';
	import ManifestV2 from '../model/ManifestV2';
	import ManagerSettings from '../r2mm/manager/ManagerSettings';
	import ThemeManager from '../r2mm/manager/ThemeManager';
	import ManagerInformation from '../_managerinf/ManagerInformation';

    import * as path from 'path';
    import * as fs from 'fs-extra';
<<<<<<< HEAD
	import { isNull } from 'util';
=======
>>>>>>> 03e01166
    import { clipboard, ipcRenderer } from 'electron';
	import { spawn } from 'child_process';
    import LocalModInstallerProvider from '../providers/ror2/installing/LocalModInstallerProvider';

    import FileDragDrop from '../r2mm/data/FileDragDrop';
    import SettingsView from '../components/settings-components/SettingsView.vue';
    import LocalModList from '../components/views/LocalModList.vue';
    import OnlineModList from '../components/views/OnlineModList.vue';
    import DownloadModModal from '../components/views/DownloadModModal.vue';
    import CacheUtil from '../r2mm/mods/CacheUtil';
    import CategoryFilterMode from '../model/enums/CategoryFilterMode';
    import ArrayUtils from '../utils/ArrayUtils';
    import NavigationMenu from '../components/navigation/NavigationMenu.vue';
    import 'bulma-checkradio/dist/css/bulma-checkradio.min.css';

	@Component({
		components: {
            OnlineModList,
            LocalModList,
            SettingsView,
            DownloadModModal,
            NavigationMenu,
			'hero': Hero,
			'progress-bar': Progress,
			'ExpandableCard': ExpandableCard,
			'link-component': Link,
			'modal': Modal,
            'settings-view': SettingsView,
		}
	})
	export default class Manager extends Vue {
		view: string = 'installed';
		sortedThunderstoreModList: ThunderstoreMod[] = [];
		searchableThunderstoreModList: ThunderstoreMod[] = [];
		pagedThunderstoreModList: ThunderstoreMod[] = [];
		thunderstoreSearchFilter: string = '';
		settings = ManagerSettings.getSingleton();
		// Increment by one each time new modal is shown
		downloadObject: any | null = null;
		downloadingMod: boolean = false;
		helpPage: string = '';
		sortingStyleModel: string = SortingStyle.DEFAULT;
		sortingStyle: string = SortingStyle.DEFAULT;
		sortingDirectionModel: string = SortingDirection.STANDARD;
		sortDescending: boolean = true;
		dependencyListDisplayType: string = DependencyListDisplayType.DISABLE;
		portableUpdateAvailable: boolean = false;
		updateTagName: string = '';
		fixingPreloader: boolean = false;
		exportCode: string = '';
		pageNumber: number = 1;
		showSteamIncorrectDirectoryModal: boolean = false;
		showRor2IncorrectDirectoryModal: boolean = false;
		launchParametersModel: string = '';
		showLaunchParameterModal: boolean = false;
		dragAndDropText: string = 'Drag and drop file here to install mod';
		showDragAndDropModal: boolean = false;
		showUpdateAllModal: boolean = false;
        showDependencyStrings: boolean = false;

        showCategoryFilterModal: boolean = false;
        filterCategories: string[] = [];
        categoryFilterMode: string = CategoryFilterMode.OR;
        allowNsfw: boolean = false;

		@Watch('pageNumber')
		changePage() {
			this.pagedThunderstoreModList = this.searchableThunderstoreModList.slice(
				(this.pageNumber - 1) * this.getPageResultSize(),
				this.pageNumber * this.getPageResultSize());
		}

		@Watch('thunderstoreSearchFilter')
		onThunderstoreFilterUpdate() {
			this.pageNumber = 1;
			this.filterThunderstoreModList();
		}

		get thunderstoreModList(): ThunderstoreMod[] {
            return this.$store.state.thunderstoreModList;
        }

        @Watch("thunderstoreModList")
        @Watch("showCategoryFilterModal")
        thunderstoreModListUpdate() {
		    this.sortThunderstoreModList();
        }

		filterThunderstoreModList() {
			this.searchableThunderstoreModList = this.sortedThunderstoreModList.filter((x: Mod) => {
				return x.getFullName().toLowerCase().search(this.thunderstoreSearchFilter.toLowerCase()) >= 0 || this.thunderstoreSearchFilter.trim() === '';
			});
			this.searchableThunderstoreModList = this.searchableThunderstoreModList.filter(mod => (mod.getNsfwFlag() && this.allowNsfw) || !mod.getNsfwFlag());
			if (this.filterCategories.length > 0) {
			    this.searchableThunderstoreModList = this.searchableThunderstoreModList.filter((x: ThunderstoreMod) => {
			        switch(this.categoryFilterMode) {
			            case CategoryFilterMode.OR:
			                return ArrayUtils.includesSome(x.getCategories(), this.filterCategories);
                        case CategoryFilterMode.AND:
                            return ArrayUtils.includesAll(x.getCategories(), this.filterCategories);
                        case CategoryFilterMode.EXCLUDE:
                            return !ArrayUtils.includesSome(x.getCategories(), this.filterCategories);
                    }
                })
            }
			this.changePage();
		}

		@Watch('sortingStyleModel')
		@Watch('sortingDirectionModel')
		sortThunderstoreModList() {
			this.sortingStyle = this.sortingStyleModel;
			this.sortDescending = this.sortingDirectionModel == SortingDirection.STANDARD;
			const sortedList = [...this.thunderstoreModList];
			sortedList.sort((a: ThunderstoreMod, b: ThunderstoreMod) => {
				let result: boolean;
				switch (this.sortingStyle) {
					case SortingStyle.LAST_UPDATED:
						result = this.sortDescending ? a.getDateUpdated() < b.getDateUpdated() : a.getDateUpdated() > b.getDateUpdated();
						break;
					case SortingStyle.ALPHABETICAL:
						result = this.sortDescending ? a.getName().localeCompare(b.getName()) > 0 : a.getName().localeCompare(b.getName()) < 0;
						break;
					case SortingStyle.DOWNLOADS:
						result = this.sortDescending ? a.getDownloadCount() < b.getDownloadCount() : a.getDownloadCount() > b.getDownloadCount();
						break;
					case SortingStyle.RATING:
						result = this.sortDescending ? a.getRating() < b.getRating() : a.getRating() > b.getRating();
						break;
					case SortingStyle.DEFAULT:
						result = true;
						break;
					default:
						result = true;
						break;
				}
				return result ? 1 : -1;
			});
			this.sortedThunderstoreModList = sortedList;
			this.filterThunderstoreModList();
		}


		get localModList() : ManifestV2[] {
			return this.$store.state.localModList;
		}

		updatePageNumber(page: number) {
			this.pageNumber = page;
			window.scrollTo({
				top: 0,
				left: 0,
				behavior: 'auto'
			});
		}

		closeModal() {
			const modal: Element | null = document.getElementById('downloadModal');
			if (modal !== null) {
				modal.className = 'modal';
			}
		}

		showError(error: R2Error) {
			this.$emit("error", error);
		}

		closePreloaderFixModal() {
			this.fixingPreloader = false;
		}

		fixPreloader() {
			const res = PreloaderFixer.fix();
			if (res instanceof R2Error) {
				this.showError(res);
			} else {
				this.fixingPreloader = true;
			}
		}

		installModAfterDownload(mod: ThunderstoreMod, version: ThunderstoreVersion): R2Error | void {
			const manifestMod: ManifestV2 = new ManifestV2().fromThunderstoreMod(mod, version);
			if (manifestMod.getName().toLowerCase() !== 'bbepis-bepinexpack') {
                ProfileInstallerProvider.instance.uninstallMod(manifestMod);
			}
			const installError: R2Error | null = ProfileInstallerProvider.instance.installMod(manifestMod);
			if (!(installError instanceof R2Error)) {
				const newModList: ManifestV2[] | R2Error = ProfileModList.addMod(manifestMod);
				if (!(newModList instanceof R2Error)) {
					this.$store.dispatch("updateModList", newModList);
					// this.localModList = newModList;
					this.sortThunderstoreModList();
				}
			} else {
				// (mod failed to be placed in /{profile} directory)
				this.showError(installError);
			}
		}

		downloadHandler(tsMod: ThunderstoreMod, tsVersion: ThunderstoreVersion) {
			this.downloadObject = {
				progress: 0,
				modName: tsMod.getName()
			};
			this.downloadingMod = true;
			this.closeModal();
			ThunderstoreDownloaderProvider.instance.download(tsMod, tsVersion, this.thunderstoreModList, (progress: number, modName: string, status: number, err: R2Error | null) => {
				if (status === StatusEnum.FAILURE) {
					if (err !== null) {
						this.downloadingMod = false;
						this.showError(err);
					}
				} else if (status === StatusEnum.PENDING) {
					this.downloadObject = Object.assign({}, {
						progress: progress,
						modName: modName
					});
				}
			}, (downloadedMods: ThunderstoreCombo[]) => {
				downloadedMods.forEach(combo => {
					this.installModAfterDownload(combo.getMod(), combo.getVersion());
				});
				this.downloadingMod = false;
			});
		}

		getSortOptions() {
			const options = [];
			const sorting: { [key: string]: string } = SortingStyle;
			for (const key in sorting) {
				options.push(sorting[key]);
			}
			return options;
		}

		getSortDirections() {
			const options = [];
			const sorting: { [key: string]: string } = SortingDirection;
			for (const key in sorting) {
				options.push(sorting[key]);
			}
			return options;
		}

		changeRoR2InstallDirectory() {
			const ror2Directory: string = this.settings.riskOfRain2Directory || 'C:/Program Files (x86)/Steam/steamapps/common/Risk of Rain 2';
			ipcRenderer.once('receive-selection', (_sender: any, files: string[] | null) => {
				if (files !== null && files.length === 1) {
					const containsSteamExecutable = fs.readdirSync(files[0])
						.find(value => value.toLowerCase() === 'risk of rain 2.exe') !== undefined;
					if (containsSteamExecutable) {
						this.settings.setRiskOfRain2Directory(files[0]);
					} else {
						this.showRor2IncorrectDirectoryModal = true;
					}
				}
			});
			ipcRenderer.send('open-dialog', {
				title: 'Locate Risk of Rain 2 Directory',
				defaultPath: ror2Directory,
				properties: ['openDirectory'],
				buttonLabel: 'Select Directory'
			});
		}

		changeSteamDirectory() {
			const ror2Directory: string = this.settings.steamDirectory || 'C:/Program Files (x86)/Steam';
			ipcRenderer.once('receive-selection', (_sender: any, files: string[] | null) => {
				if (files !== null && files.length === 1) {
					const containsSteamExecutable = fs.readdirSync(files[0])
						.find(value => value.toLowerCase() === 'steam.exe') !== undefined;
					if (containsSteamExecutable) {
						this.settings.setSteamDirectory(files[0]);
					} else {
						this.showSteamIncorrectDirectoryModal = true;
					}
				}
			});
			ipcRenderer.send('open-dialog', {
				title: 'Locate Steam Directory',
				defaultPath: ror2Directory,
				properties: ['openDirectory'],
				buttonLabel: 'Select Directory'
			});
		}

		setFunkyMode(value: boolean) {
			this.settings.setFunkyMode(value);
		}

		exportProfile() {
			const exportErr = ProfileModList.exportModList();
			if (exportErr instanceof R2Error) {
				this.showError(exportErr);
			}
		}

		exportProfileAsCode() {
			const exportErr = ProfileModList.exportModListAsCode((code: string, err: R2Error | null) => {
				if (err !== null) {
					this.showError(err);
				} else {
					this.exportCode = code;
					clipboard.writeText(code, 'clipboard');
				}
			});
			if (exportErr instanceof R2Error) {
				this.showError(exportErr);
			}
		}

		changeProfile() {
			this.$router.push({ path: '/profiles' });
		}

		browseDataFolder() {
			spawn('powershell.exe', ['explorer', `${PathResolver.ROOT}`]);
		}

        browseProfileFolder() {
			spawn('powershell.exe', ['explorer', `${Profile.getActiveProfile().getPathOfProfile()}`]);
		}

		toggleCardExpanded(expanded: boolean) {
			if (expanded) {
				this.settings.expandCards();
			} else {
				this.settings.collapseCards();
			}
			this.view = 'installed';
		}

		toggleLegacyInstallMode(expanded: boolean) {
			const result: R2Error | void = this.settings.setLegacyInstallMode(expanded);
			if (result instanceof R2Error) {
				this.showError(result);
			}
		}

		toggleDarkTheme() {
			const result: R2Error | void = this.settings.toggleDarkTheme();
			if (result instanceof R2Error) {
				this.showError(result);
			}
			ThemeManager.apply();
		}

		openConfigEditor() {
			this.$router.push('/config-editor');
		}

		isManagerUpdateAvailable() {
			if (!ManagerInformation.IS_PORTABLE) {
				return;
			}
			fetch('https://api.github.com/repos/ebkr/r2modmanPlus/releases')
				.then(response => response.json())
				.then((parsed: any) => {
					parsed.sort((a: any, b: any) => {
						if (b !== null) {
							const versionA = new VersionNumber(a.name);
							const versionB = new VersionNumber(b.name);
							return versionA.isNewerThan(versionB);
						}
						return 1;
					});
					let foundMatch = false;
					parsed.forEach((release: any) => {
						if (!foundMatch && !release.draft) {
							const releaseVersion = new VersionNumber(release.name);
							if (releaseVersion.isNewerThan(ManagerInformation.VERSION)) {
								this.portableUpdateAvailable = true;
								this.updateTagName = release.tag_name;
								foundMatch = true;
								return;
							}
						}
					});
				}).catch(err => {
				// Do nothing, potentially offline. Try next launch.
			});
			return;
		}

		getPaginationSize() {
			return Math.ceil(this.searchableThunderstoreModList.length / this.getPageResultSize());
		}

		getPageResultSize() {
			return 80;
		}

		showLaunchParameters() {
			this.launchParametersModel = this.settings.launchParameters;
			this.showLaunchParameterModal = true;
		}

		updateLaunchParameters() {
			this.settings.setLaunchParameters(this.launchParametersModel);
			this.showLaunchParameterModal = false;
		}

		toggleIgnoreCache() {
			this.settings.setIgnoreCache(!this.settings.ignoreCache);
		}

		copyLogToClipboard() {
			const logOutputPath = path.join(Profile.getActiveProfile().getPathOfProfile(), "BepInEx", "LogOutput.log");
			if (this.logFileExists()) {
				const text = fs.readFileSync(logOutputPath).toString();
				if (text.length >= 1992) {
					clipboard.writeText(text, 'clipboard');
				} else {
					clipboard.writeText("```\n" + text + "\n```", 'clipboard');
				}
			}
		}

		logFileExists() {
			const logOutputPath = path.join(Profile.getActiveProfile().getPathOfProfile(), "BepInEx", "LogOutput.log");
			return fs.existsSync(logOutputPath);
		}

		installLocalMod() {
            ipcRenderer.once(
                'receive-selection',
                (_sender: any, files: string[] | null) => {
                    if (files !== null && files.length > 0) {
                        this.installLocalModAfterFileSelection(files[0]);
                    }
                }
            );
            ipcRenderer.send('open-dialog', {
                title: 'Import mod',
                properties: ['openFile'],
                filters: ['.zip'],
                buttonLabel: 'Import'
            });
        }

        installLocalModAfterFileSelection(file: string) {
		    const convertError = LocalModInstallerProvider.instance.extractToCache(file, ((success, error) => {
		        if (!success && error !== null) {
		            this.showError(error);
		            return;
                }
                const updatedModListResult = ProfileModList.getModList(Profile.getActiveProfile());
                if (updatedModListResult instanceof R2Error) {
                    this.showError(updatedModListResult);
                    return;
                }
				this.$store.dispatch("updateModList", updatedModListResult);
                this.sortThunderstoreModList();
            }));
		    if (convertError instanceof R2Error) {
		        this.showError(convertError);
		        return;
            }
		    this.view = 'installed';
        }

        setAllModsEnabled(enabled: boolean) {
            this.localModList.forEach((mod: ManifestV2) => {
                let profileErr: R2Error | void;
                if (enabled) {
                    profileErr = ProfileInstallerProvider.instance.enableMod(mod);
                } else {
                    profileErr = ProfileInstallerProvider.instance.disableMod(mod);
                }
                if (profileErr instanceof R2Error) {
                    this.showError(profileErr);
                    return;
                }
                const update: ManifestV2[] | R2Error = ProfileModList.updateMod(mod, (updatingMod: ManifestV2) => {
                    if (enabled) {
                        updatingMod.enable();
                    } else {
                        updatingMod.disable();
                    }
                });
                if (update instanceof R2Error) {
                    this.showError(update);
                    return;
                }
                this.$store.dispatch("updateModList", update);
            });
            this.view = 'installed';
        }

        changeDataFolder() {
            const dir: string = PathResolver.ROOT;
            ipcRenderer.once('receive-selection', (_sender: any, files: string[] | null) => {
                if (files !== null && files.length === 1) {
                    const filesInDirectory = fs.readdirSync(files[0]);
                    if (filesInDirectory.length > 0 && files[0] !== PathResolver.APPDATA_DIR) {
                        this.showError(new R2Error("Selected directory is not empty", `Directory is not empty: ${files[0]}. Contains ${filesInDirectory.length} files.`, "Select an empty directory or create a new one."));
                        return;
                    } else {
                        ManagerSettings.getSingleton().setDataDirectory(files[0]);
                        ipcRenderer.send('restart');
                    }
                }
            });
            ipcRenderer.send('open-dialog', {
                title: 'Select a new folder to store r2modman data',
                defaultPath: dir,
                properties: ['openDirectory'],
                buttonLabel: 'Select Data Folder'
            });
        }

        get availableCategories(): string[] {
		    this.filterCategories.includes("");
		    const flatArray: Array<string> = Array.from(
		        new Set(this.thunderstoreModList
                    .map((value) => value.getCategories())
                    .flat(1))
            );
		    return flatArray
                .filter((category) => !this.filterCategories.includes(category))
                .sort();
        }

        addFilterCategory(target: HTMLSelectElement) {
		    this.filterCategories.push(target.value);
            target.selectedIndex = 0;
        }

        removeCategory(key: string) {
		    this.filterCategories = this.filterCategories.filter(value => value !== key);
        }

        get categoryFilterValues() {
		    return Object.values(CategoryFilterMode);
        }

        handleSettingsCallbacks(invokedSetting: any) {
		    switch(invokedSetting) {
		        case "BrowseDataFolder":
		            this.browseDataFolder();
		            break;
                case "BrowseProfileFolder":
                    this.browseProfileFolder();
                    break;
                case "ChangeGameDirectory":
                    this.changeRoR2InstallDirectory();
                    break;
                case "ChangeSteamDirectory":
                    this.changeSteamDirectory();
                    break;
                case "CopyLogToClipboard":
                    this.copyLogToClipboard();
                    break;
                case "SwitchModInstallMode":
                    this.toggleLegacyInstallMode(!this.settings.legacyInstallMode);
                    break;
                case "ToggleDownloadCache":
                    this.toggleIgnoreCache();
                    break;
                case "RunPreloaderFix":
                    this.fixPreloader();
                    break;
                case "SetLaunchParameters":
                    this.showLaunchParameters();
                    break;
                case "ChangeProfile":
                    this.changeProfile();
                    break;
                case "ImportLocalMod":
                    this.installLocalMod();
                    break;
                case "ExportFile":
                    this.exportProfile();
                    break;
                case "ExportCode":
                    this.exportProfileAsCode();
                    break;
                case "ToggleFunkyMode":
                    this.setFunkyMode(!this.settings.funkyModeEnabled);
                    break;
                case "SwitchTheme":
                    this.toggleDarkTheme();
                    break;
                case "SwitchCard":
                    this.toggleCardExpanded(!this.settings.expandedCards);
                    break;
                case "EnableAll":
                    this.setAllModsEnabled(true);
                    break;
                case "DisableAll":
                    this.setAllModsEnabled(false);
                    break;
                case "UpdateAllMods":
                    this.showUpdateAllModal = true;
                    break;
                case "ShowDependencyStrings":
                    this.showDependencyStrings = true;
                    break;
                case "ChangeDataFolder":
                    this.changeDataFolder();
                    break;
                case "CleanCache":
                    CacheUtil.clean();
                    break;
            }
        }

		created() {
			this.launchParametersModel = this.settings.launchParameters;
			const newModList: ManifestV2[] | R2Error = ProfileModList.getModList(Profile.getActiveProfile());
			if (!(newModList instanceof R2Error)) {
				this.$store.dispatch("updateModList", newModList);
				// this.localModList = newModList;
			} else {
                LoggerProvider.instance.Log(LogSeverity.ACTION_STOPPED, `Failed to retrieve local mod list\n-> ${newModList.message}`);
			}
			this.sortThunderstoreModList();
			ipcRenderer.on('install-from-thunderstore-string', (_sender: any, data: string) => {
				const combo: ThunderstoreCombo | R2Error = ThunderstoreCombo.fromProtocol(data, this.thunderstoreModList);
				if (combo instanceof R2Error) {
					this.showError(combo);
                    LoggerProvider.instance.Log(LogSeverity.ACTION_STOPPED, `${combo.name}\n-> ${combo.message}`);
					return;
				}
				this.downloadHandler(combo.getMod(), combo.getVersion());

			});
			this.isManagerUpdateAvailable();

			// Bind drag and drop listeners
            const defaultDragText = 'Drag and drop file here to install mod';

            document.ondragover = (ev) => {
                this.dragAndDropText = defaultDragText;
                this.showDragAndDropModal = true;
                ev.preventDefault();
            }

            document.ondragleave = (ev) => {
                if (ev.relatedTarget === null) {
                    this.showDragAndDropModal = false;
                }
                ev.preventDefault();
            }

            document.body.ondrop = (ev) => {
                if (FileDragDrop.areMultipleFilesDragged(ev)) {
                    this.dragAndDropText = 'Only a single mod can be installed at a time';
                    return;
                } else if (!FileDragDrop.areAllFileExtensionsIn(ev, [".zip"])) {
                    this.dragAndDropText = 'Mod must be a .zip file';
                    return;
                } else {
                    this.installLocalModAfterFileSelection(FileDragDrop.getFiles(ev)[0].path);
                }
                this.showDragAndDropModal = false;
                ev.preventDefault()
            }

            document.onclick = () => {
                this.showDragAndDropModal = false;
            }
		}

		mounted() {
		    this.view = (this.$route.query.view as string) || "installed";
        }
	}

</script><|MERGE_RESOLUTION|>--- conflicted
+++ resolved
@@ -477,10 +477,6 @@
 
     import * as path from 'path';
     import * as fs from 'fs-extra';
-<<<<<<< HEAD
-	import { isNull } from 'util';
-=======
->>>>>>> 03e01166
     import { clipboard, ipcRenderer } from 'electron';
 	import { spawn } from 'child_process';
     import LocalModInstallerProvider from '../providers/ror2/installing/LocalModInstallerProvider';
