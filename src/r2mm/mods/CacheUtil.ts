--- conflicted
+++ resolved
@@ -4,12 +4,9 @@
 import ProfileModList from './ProfileModList';
 import R2Error from '../../model/errors/R2Error';
 import PathResolver from '../manager/PathResolver';
-<<<<<<< HEAD
 import FileUtils from '../utils/FileUtils';
-=======
 import ManifestV2 from '../../model/ManifestV2';
 import VersionNumber from '../../model/VersionNumber';
->>>>>>> 03e01166
 
 export default class CacheUtil {
 
@@ -60,8 +57,6 @@
         new Profile(currentProfileName);
     }
 
-<<<<<<< HEAD
-=======
     private static hasNoVersions(modName: string, mods: Set<ManifestV2>): boolean {
         return Array.from(mods).filter(value => value.getName() === modName).length === 0;
     }
@@ -84,5 +79,4 @@
         })
     }
 
->>>>>>> 03e01166
 }