import Dexie from 'dexie';
import ManagerSettings from '../../r2mm/manager/ManagerSettings';
import Game from '../../model/game/Game';
import EnumResolver from '../../model/enums/_EnumResolver';
import { SortNaming } from '../../model/real_enums/sort/SortNaming';
import { SortDirection } from '../../model/real_enums/sort/SortDirection';
import { SortLocalDisabledMods } from '../../model/real_enums/sort/SortLocalDisabledMods';
import { StorePlatform } from '../../model/game/StorePlatform';
import { GameSelectionViewMode } from '../../model/enums/GameSelectionViewMode';

/**
 * This file is deprecated in favour of {@link SettingsStore}.
 * It's kept in order to load existing data to migrate to the newer SettingsStore.
 *
 * Reason for deprecation:
 * This was made without understanding of Dexie and so is setup in a way that doesn't allow users to downgrade manager versions.
 * The only solution for downgrading is to completely wipe their settings.
 *
 * The new implementation now means that re-versioning only needs to happen when the schema changes.
 */
export default class SettingsDexieStore extends Dexie {

    global: Dexie.Table<SettingsInterface, number>;
    gameSpecific: Dexie.Table<SettingsInterface, number>;
    activeGame: Game;

    // Added for deprecation to prevent throwing errors for any newly added games.
    public static SUPPORTED_GAME_LIST = ["RiskOfRain2", "ThunderstoreBeta", "RiskOfRain2Server", "DysonSphereProgram", "Valheim", "ValheimServer",
        "GTFO", "Outward", "TaleSpire", "H3VR", "ROUNDS", "Mechanica", "Muck_Data", "BONEWORKS",
        "LethalLeagueBlaze", "Timberborn", "TotallyAccurateBattleSimulator", "NASB", "Inscryption", "Starsand"];

    constructor(game: Game) {
        super(`settings`);
        this.version(1).stores({
            value: `++id,settings`,
        });

        const store = {
            value: `++id,settings`
        } as any;

        // Hard-coded potential games for pre-{SettingsStore.ts}.
        SettingsDexieStore.SUPPORTED_GAME_LIST.forEach(value => {
            store[value] = `++id,settings`;
        });

<<<<<<< HEAD
        // V22 is the final version for this file.
        this.version(22).stores(store);
=======
        // Add all games to store. Borked v2-3 locally
        // Increment per game or change to settings.
        this.version(33).stores(store);
>>>>>>> 26e6fc7d

        this.activeGame = game;
        this.global = this.table("value");
        this.gameSpecific = this.table(game.settingsIdentifier);
    }

    public async getLatestGlobal(): Promise<ManagerSettingsInterfaceGlobal_V2> {
        return this.global.toArray().then(result => {
            if (result.length > 0) {
                const globalEntry = result[result.length - 1];
                const parsed = JSON.parse(globalEntry.settings);
                if ((parsed as ManagerSettingsInterfaceGlobal_V2).version) {
                    // Is modern (at least V2).
                    return parsed;
                } else {
                    // Is legacy.
                    const legacyToV2 = this.mapLegacyToV2(parsed, this.activeGame);
                    this.global.put({ settings: JSON.stringify(legacyToV2.global) });
                    this.gameSpecific.put({ settings: JSON.stringify(legacyToV2.gameSpecific) });
                    return legacyToV2.global;
                }
            } else {
                ManagerSettings.NEEDS_MIGRATION = true;
                const obj = this.createNewSettingsInstance();
                this.global.put({ settings: JSON.stringify(obj.global) });
                this.gameSpecific.put({ settings: JSON.stringify(obj.gameSpecific) });
                return obj.global;
            }
        });
    }

    public async getLatestGameSpecific(): Promise<ManagerSettingsInterfaceGame_V2> {
        return this.gameSpecific.toArray().then(result => {
            if (result.length > 0) {
                const globalEntry = result[result.length - 1];
                const parsed = JSON.parse(globalEntry.settings);
                if ((parsed as ManagerSettingsInterfaceGame_V2).version === 2) {
                    // Is modern (at least V2).
                    return parsed;
                } else {
                    // Placeholder for future migration
                    return;
                }
            } else {
                const obj = this.createNewSettingsInstance();
                this.gameSpecific.put({ settings: JSON.stringify(obj.gameSpecific) });
                return obj.gameSpecific;
            }
        });
    }

    public async getLatest(): Promise<ManagerSettingsInterfaceHolder> {
        const latestGlobal = await this.getLatestGlobal();
        const latestGameSpecific = await this.getLatestGameSpecific();
        return {
            global: latestGlobal,
            gameSpecific: latestGameSpecific
        };
    }

    private createNewSettingsInstance(): ManagerSettingsInterfaceHolder {
        return {
            global: {
                darkTheme: true,
                dataDirectory: "",
                expandedCards: false,
                funkyModeEnabled: false,
                ignoreCache: false,
                steamDirectory: null,
                lastSelectedGame: null,
                version: 2,
                favouriteGames: [],
                defaultGame: undefined,
                defaultStore: undefined,
                gameSelectionViewMode: GameSelectionViewMode.CARD
            },
            gameSpecific: {
                version: 2,
                gameDirectory: null,
                installedDisablePosition: EnumResolver.from(SortLocalDisabledMods, SortLocalDisabledMods.CUSTOM)!,
                installedSortBy: EnumResolver.from(SortNaming, SortNaming.CUSTOM)!,
                installedSortDirection: EnumResolver.from(SortDirection, SortDirection.STANDARD)!,
                lastSelectedProfile: "Default",
                launchParameters: "",
                linkedFiles: []
            }
        }
    }

    public async save(holder: ManagerSettingsInterfaceHolder) {
        await this.global.toArray().then(result => {
            for (let settingsInterface of result) {
                this.global.update(settingsInterface.id!, {settings: JSON.stringify(holder.global)});
            }
        });
        await this.gameSpecific.toArray().then(result => {
            for (let settingsInterface of result) {
                this.gameSpecific.update(settingsInterface.id!, {settings: JSON.stringify(holder.gameSpecific)});
            }
        });
    }

    private mapLegacyToV2(itf: ManagerSettingsInterface_Legacy, game: Game): ManagerSettingsInterfaceHolder {
        return {
            global: {
                darkTheme: itf.darkTheme,
                dataDirectory: itf.dataDirectory,
                expandedCards: itf.expandedCards,
                funkyModeEnabled: itf.funkyModeEnabled,
                ignoreCache: itf.ignoreCache,
                steamDirectory: itf.steamDirectory,
                lastSelectedGame: null,
                version: 2,
                favouriteGames: [],
                defaultGame: undefined,
                defaultStore: undefined,
                gameSelectionViewMode: GameSelectionViewMode.CARD
            },
            gameSpecific: {
                version: 2,
                gameDirectory: game.displayName === "Risk of Rain 2" ? itf.riskOfRain2Directory : null,
                installedDisablePosition: itf.installedDisablePosition,
                installedSortBy: itf.installedDisablePosition,
                installedSortDirection: itf.installedSortDirection,
                lastSelectedProfile: itf.lastSelectedProfile,
                launchParameters: itf.launchParameters,
                linkedFiles: itf.linkedFiles
            }
        }
    }

}

interface SettingsInterface {
    id?: number;
    settings: string;
}

/**
 * Legacy interface as manager was designed to originally only support Risk of Rain 2.
 * Expanding supported games means that the "riskOfRain2Directory" setting should no longer be global.
 */
export interface ManagerSettingsInterface_Legacy {
    riskOfRain2Directory: string | null;
    steamDirectory: string | null;
    lastSelectedProfile: string;
    funkyModeEnabled: boolean;
    expandedCards: boolean;
    linkedFiles: string[];
    darkTheme: boolean;
    launchParameters: string;
    ignoreCache: boolean;
    dataDirectory: string;
    installedSortBy: string;
    installedSortDirection: string;
    installedDisablePosition: string;
}

/**
 * These settings should persist regardless of the game selected.
 */
export interface ManagerSettingsInterfaceGlobal_V2 {
    version: number;
    steamDirectory: string | null;
    funkyModeEnabled: boolean;
    expandedCards: boolean;
    darkTheme: boolean;
    ignoreCache: boolean;
    dataDirectory: string;
    lastSelectedGame: string | null;
    favouriteGames: string[] | undefined;
    defaultGame: string | undefined;
    defaultStore: StorePlatform | undefined;
    gameSelectionViewMode: string | undefined;
}

/**
 * These settings should only be applied on a per-game basis.
 */
export interface ManagerSettingsInterfaceGame_V2 {
    version: number;
    gameDirectory: string | null;
    lastSelectedProfile: string;
    linkedFiles: string[];
    launchParameters: string;
    installedSortBy: string;
    installedSortDirection: string;
    installedDisablePosition: string;
}

/**
 * Helper interface to neatly store settings internally.
 */
export interface ManagerSettingsInterfaceHolder {
    global: ManagerSettingsInterfaceGlobal_V2;
    gameSpecific: ManagerSettingsInterfaceGame_V2;
}<|MERGE_RESOLUTION|>--- conflicted
+++ resolved
@@ -44,14 +44,10 @@
             store[value] = `++id,settings`;
         });
 
-<<<<<<< HEAD
-        // V22 is the final version for this file.
-        this.version(22).stores(store);
-=======
         // Add all games to store. Borked v2-3 locally
         // Increment per game or change to settings.
+        // V33 is the final version for this file.
         this.version(33).stores(store);
->>>>>>> 26e6fc7d
 
         this.activeGame = game;
         this.global = this.table("value");
