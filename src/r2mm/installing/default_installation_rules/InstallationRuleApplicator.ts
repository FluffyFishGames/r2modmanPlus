import InstallationRules from '../InstallationRules';
import InstallRules_RiskOfRain2 from '../default_installation_rules/game_rules/InstallRules_RiskOfRain2';
import InstallRules_DysonSphereProgram from '../default_installation_rules/game_rules/InstallRules_DysonSphereProgram';
import InstallRules_Valheim from '../default_installation_rules/game_rules/InstallRules_Valheim';
import InstallRules_GTFO from '../default_installation_rules/game_rules/InstallRules_GTFO';
import InstallRules_Outward from '../default_installation_rules/game_rules/InstallRules_Outward';
import InstallRules_TaleSpire from '../default_installation_rules/game_rules/InstallRules_TaleSpire';
import InstallRules_H3VR from '../default_installation_rules/game_rules/InstallRules_H3VR';
import InstallRules_ROUNDS from '../default_installation_rules/game_rules/InstallRules_ROUNDS';
import InstallRules_Muck from '../default_installation_rules/game_rules/InstallRules_Muck';
import InstallRules_Mechanica from '../default_installation_rules/game_rules/InstallRules_Mechanica';
import InstallRules_BONEWORKS from '../default_installation_rules/game_rules/InstallRules_BONEWORKS';
import InstallRules_Timberborn from '../default_installation_rules/game_rules/InstallRules_Timberborn';
import InstallRules_ThunderstoreDev from '../default_installation_rules/game_rules/InstallRules_ThunderstoreDev';
import InstallRules_LethalLeagueBlaze from '../default_installation_rules/game_rules/InstallRules_LethalLeagueBlaze';
import InstallRules_TotallyAccurateBattleSimulator
    from '../default_installation_rules/game_rules/InstallRules_TotallyAccurateBattleSimulator';
import InstallRules_NASB from '../default_installation_rules/game_rules/InstallRules_NASB';
import InstallRules_Inscryption from '../default_installation_rules/game_rules/InstallRules_Inscryption';
import InstallRules_Starsand from '../default_installation_rules/game_rules/InstallRules_Starsand';
import InstallRules_CatsAreLiquidABP from '../default_installation_rules/game_rules/InstallRules_CatsAreLiquidABP';
import InstallRules_PotionCraft from '../default_installation_rules/game_rules/InstallRules_PotionCraft';
import InstallRules_NearlyDead from '../default_installation_rules/game_rules/InstallRules_NearlyDead';
import InstallRules_AGAINST from '../default_installation_rules/game_rules/InstallRules_AGAINST';
import InstallRules_RogueTower from '../default_installation_rules/game_rules/InstallRules_RogueTower';
import InstallRules_HOTDS from '../default_installation_rules/game_rules/InstallRules_HOTDS';
import InstallRules_ForTheKing from '../default_installation_rules/game_rules/InstallRules_ForTheKing';
import InstallRules_Subnautica from '../default_installation_rules/game_rules/InstallRules_Subnautica';
import InstallRules_SubnauticaBZ from '../default_installation_rules/game_rules/InstallRules_SubnauticaBZ';
<<<<<<< HEAD
import InstallRules_Titanfall2 from 'src/r2mm/installing/default_installation_rules/game_rules/InstallRules_Titanfall2';
=======
import InstallRules_CoreKeeper from '../default_installation_rules/game_rules/InstallRules_CoreKeeper';
>>>>>>> 3161ecfe

export default class InstallationRuleApplicator {

    public static apply() {
        InstallationRules.RULES = [
            InstallRules_RiskOfRain2(),
            InstallRules_ThunderstoreDev(),
            InstallRules_DysonSphereProgram(),
            InstallRules_Valheim(),
            InstallRules_GTFO(),
            InstallRules_Outward(),
            InstallRules_TaleSpire(),
            InstallRules_H3VR(),
            InstallRules_ROUNDS(),
            InstallRules_Mechanica(),
            InstallRules_Muck(),
            InstallRules_BONEWORKS(),
            InstallRules_LethalLeagueBlaze(),
            InstallRules_Timberborn(),
            InstallRules_TotallyAccurateBattleSimulator(),
            InstallRules_NASB(),
            InstallRules_Inscryption(),
            InstallRules_Starsand(),
            InstallRules_CatsAreLiquidABP(),
            InstallRules_PotionCraft(),
            InstallRules_NearlyDead(),
            InstallRules_AGAINST(),
            InstallRules_RogueTower(),
            InstallRules_HOTDS(),
            InstallRules_ForTheKing(),
            InstallRules_Subnautica(),
            InstallRules_SubnauticaBZ(),
<<<<<<< HEAD
            InstallRules_Titanfall2(),
=======
            InstallRules_CoreKeeper(),
>>>>>>> 3161ecfe
        ]
    }

}<|MERGE_RESOLUTION|>--- conflicted
+++ resolved
@@ -27,11 +27,8 @@
 import InstallRules_ForTheKing from '../default_installation_rules/game_rules/InstallRules_ForTheKing';
 import InstallRules_Subnautica from '../default_installation_rules/game_rules/InstallRules_Subnautica';
 import InstallRules_SubnauticaBZ from '../default_installation_rules/game_rules/InstallRules_SubnauticaBZ';
-<<<<<<< HEAD
+import InstallRules_CoreKeeper from '../default_installation_rules/game_rules/InstallRules_CoreKeeper';
 import InstallRules_Titanfall2 from 'src/r2mm/installing/default_installation_rules/game_rules/InstallRules_Titanfall2';
-=======
-import InstallRules_CoreKeeper from '../default_installation_rules/game_rules/InstallRules_CoreKeeper';
->>>>>>> 3161ecfe
 
 export default class InstallationRuleApplicator {
 
@@ -64,11 +61,8 @@
             InstallRules_ForTheKing(),
             InstallRules_Subnautica(),
             InstallRules_SubnauticaBZ(),
-<<<<<<< HEAD
+            InstallRules_CoreKeeper(),
             InstallRules_Titanfall2(),
-=======
-            InstallRules_CoreKeeper(),
->>>>>>> 3161ecfe
         ]
     }
 
